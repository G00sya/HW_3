--- conflicted
+++ resolved
@@ -44,12 +44,8 @@
 
       - name: Install Dependencies
         run: |
-<<<<<<< HEAD
-          echo "Testing..."
-=======
           poetry install
-#     Uncomment this line when first tests appear
-#      - name: Run Tests
-#        run: |
-#          poetry run pytest tests
->>>>>>> 3083451a
+
+      - name: Run Tests
+        run: |
+          poetry run pytest tests