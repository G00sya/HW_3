import pytest
import torch

from src.model.layer_norm import LayerNorm
<<<<<<< HEAD
from src.model.scaled_dot_product_attention import ScaledDotProductAttention
=======
from src.model.residual_block import ResidualBlock
>>>>>>> a787f0cb


@pytest.fixture
def init_layer_norm() -> (LayerNorm, torch.Tensor):
    """
    Init LayerNorm and feature_vector.
    """
    d_model = 2  # Dimensionality of the model’s internal representations (embeddings).
    layer_norm = LayerNorm(features=d_model)
    feature_vector = torch.arange(start=1, end=d_model + 1, dtype=torch.float32)
    return layer_norm, feature_vector


<<<<<<< HEAD
@pytest.fixture
def init_scaled_dot_product_attention() -> tuple[ScaledDotProductAttention, float]:
    dropout_rate = 0.1
    return ScaledDotProductAttention(dropout_rate=dropout_rate), dropout_rate


@pytest.fixture
def scaled_dot_product_attention_sample_tensors() -> tuple[torch.Tensor, torch.Tensor, torch.Tensor]:
    batch_size = 2
    num_heads = 4
    seq_len_q = 8
    seq_len_k = 10
    d_k = 32
    d_v = 64

    query = torch.randn(batch_size, num_heads, seq_len_q, d_k)
    key = torch.randn(batch_size, num_heads, seq_len_k, d_k)
    value = torch.randn(batch_size, num_heads, seq_len_k, d_v)
    return query, key, value
=======
@pytest.fixture()
def init_residual_block() -> (ResidualBlock, int, float):
    """
    Init ResidualBlock.
    """
    d_model = 2
    dropout_rate = 0.2
    residual_block = ResidualBlock(size=d_model, dropout_rate=dropout_rate)
    return residual_block, d_model, dropout_rate
>>>>>>> a787f0cb
<|MERGE_RESOLUTION|>--- conflicted
+++ resolved
@@ -2,11 +2,9 @@
 import torch
 
 from src.model.layer_norm import LayerNorm
-<<<<<<< HEAD
 from src.model.scaled_dot_product_attention import ScaledDotProductAttention
-=======
 from src.model.residual_block import ResidualBlock
->>>>>>> a787f0cb
+
 
 
 @pytest.fixture
@@ -20,7 +18,17 @@
     return layer_norm, feature_vector
 
 
-<<<<<<< HEAD
+@pytest.fixture()
+def init_residual_block() -> (ResidualBlock, int, float):
+    """
+    Init ResidualBlock.
+    """
+    d_model = 2
+    dropout_rate = 0.2
+    residual_block = ResidualBlock(size=d_model, dropout_rate=dropout_rate)
+    return residual_block, d_model, dropout_rate
+
+
 @pytest.fixture
 def init_scaled_dot_product_attention() -> tuple[ScaledDotProductAttention, float]:
     dropout_rate = 0.1
@@ -39,15 +47,4 @@
     query = torch.randn(batch_size, num_heads, seq_len_q, d_k)
     key = torch.randn(batch_size, num_heads, seq_len_k, d_k)
     value = torch.randn(batch_size, num_heads, seq_len_k, d_v)
-    return query, key, value
-=======
-@pytest.fixture()
-def init_residual_block() -> (ResidualBlock, int, float):
-    """
-    Init ResidualBlock.
-    """
-    d_model = 2
-    dropout_rate = 0.2
-    residual_block = ResidualBlock(size=d_model, dropout_rate=dropout_rate)
-    return residual_block, d_model, dropout_rate
->>>>>>> a787f0cb
+    return query, key, value