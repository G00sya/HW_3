--- conflicted
+++ resolved
@@ -74,7 +74,6 @@
 
 
 @pytest.fixture
-<<<<<<< HEAD
 def init_positional_encoding() -> (PositionalEncoding, int, float, int):
     """
     Initializes the PositionalEncoding module with predefined parameters.
@@ -85,7 +84,7 @@
     dropout = 0.1
     max_len = 100
     return PositionalEncoding(d_model, dropout, max_len), d_model, dropout, max_len
-=======
+
 def init_encoder_block() -> EncoderBlock:
     size = 64
     heads_count = 8
@@ -104,5 +103,4 @@
 
     inputs = torch.randn(batch_size, seq_len, size)
     mask = torch.ones(batch_size, seq_len, seq_len)
-    return inputs, mask
->>>>>>> bcf52edc
+    return inputs, mask