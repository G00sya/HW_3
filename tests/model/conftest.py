--- conflicted
+++ resolved
@@ -3,11 +3,8 @@
 
 from src.model.encoder_block import EncoderBlock
 from src.model.layer_norm import LayerNorm
-<<<<<<< HEAD
 from src.model.positionwise_feed_forward import PositionwiseFeedForward
-=======
 from src.model.multi_headed_attention import MultiHeadedAttention
->>>>>>> bcf52edc
 from src.model.residual_block import ResidualBlock
 from src.model.scaled_dot_product_attention import ScaledDotProductAttention
 
@@ -56,7 +53,6 @@
 
 
 @pytest.fixture
-<<<<<<< HEAD
 def init_positionwise_feed_forward() -> (PositionwiseFeedForward, torch.Tensor):
     d_model = 512
     d_ff = 2048
@@ -67,7 +63,7 @@
     ffn = PositionwiseFeedForward(d_model, d_ff, dropout)
     inputs = torch.randn(batch_size, seq_len, d_model)
     return ffn, inputs
-=======
+
 def init_multi_headed_attention() -> tuple[MultiHeadedAttention, int]:
     heads_count = 8
     d_model = 64
@@ -107,5 +103,4 @@
 
     inputs = torch.randn(batch_size, seq_len, size)
     mask = torch.ones(batch_size, seq_len, seq_len)
-    return inputs, mask
->>>>>>> bcf52edc
+    return inputs, mask