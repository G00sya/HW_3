--- conflicted
+++ resolved
@@ -3,7 +3,6 @@
 import torch
 import torch.nn as nn
 
-from src.data.prepare_data import Data, Tokens
 from src.model.decoder import Decoder
 from src.model.encoder import Encoder
 from src.model.generator import Generator
@@ -93,113 +92,6 @@
 
         return self.generator(decoder_output)
 
-<<<<<<< HEAD
-    def predict(
-        self,
-        source_text: str,
-        data: Data,
-        max_length: int = 100,
-        device: torch.device = None,
-        verbose: bool = False,  # Add debug prints if needed
-    ) -> str:
-        """
-        Generate a prediction for the given source text using greedy decoding.
-
-        :param source_text: Input text string
-        :param data: Data object containing vocabulary and preprocessing
-        :param max_length: Maximum length of generated sequence
-        :param device: Device to run the computation on
-        :param verbose: Print debug info
-        :return: Generated sentence as a string
-        """
-        self.eval()
-        device = device or next(self.parameters()).device
-
-        if not source_text.strip():
-            return ""
-
-        try:
-            # Tokenize with Moses (already handles UNK replacement)
-            tokenized = data.word_field.preprocess(source_text)
-            if verbose:
-                print(f"Tokenized: {tokenized[:10]}...")
-
-            # Numericalize tokens
-            vocab = data.word_field.vocab
-            numericalized = [vocab.stoi.get(token, vocab.stoi[Tokens.UNK.value]) for token in tokenized]
-
-            # Prepare tensors
-            source_inputs = torch.tensor(numericalized, dtype=torch.long, device=device).unsqueeze(0)
-            pad_idx = vocab.stoi[Tokens.PAD.value]
-            source_mask = (source_inputs != pad_idx).unsqueeze(-2)
-
-            # Initialize generation
-            bos_idx = vocab.stoi[Tokens.BOS.value]
-            eos_idx = vocab.stoi[Tokens.EOS.value]
-            target_inputs = torch.tensor([[bos_idx]], device=device)
-
-            # Autoregressive decoding
-            for _ in range(max_length):
-                # Create masks
-                target_mask = (target_inputs != pad_idx).unsqueeze(-2)
-                target_mask = target_mask & self.subsequent_mask(target_inputs.size(-1)).to(device)
-
-                # Forward pass
-                with torch.no_grad():
-                    logits = self.forward(source_inputs, target_inputs, source_mask, target_mask)
-                    next_token = logits[:, -1].argmax(-1)
-
-                    if verbose:
-                        topk = logits[:, -1].exp().topk(5)
-                        print(
-                            "Top predictions:",
-                            [(vocab.itos[i], f"{v:.2f}") for v, i in zip(topk.values[0], topk.indices[0])],
-                        )
-
-                # Append token
-                target_inputs = torch.cat([target_inputs, next_token.unsqueeze(0)], dim=-1)
-
-                # Stop if EOS
-                if next_token.item() == eos_idx:
-                    break
-
-            # Convert to text
-            tokens = target_inputs.squeeze(0).tolist()
-            words = [vocab.itos[t] for t in tokens if t not in {bos_idx, eos_idx, pad_idx}]
-
-            # Fallback if all UNK
-            if all(w == Tokens.UNK.value for w in words):
-                known_words = [t for t in tokenized if t in vocab.stoi]
-                fallback = " ".join(known_words[:3]) if known_words else tokenized[0]
-                if verbose:
-                    print(f"Fallback triggered. Original: {tokenized[:3]}")
-                return fallback
-
-            return " ".join(words)
-
-        except Exception as e:
-            print(f"Prediction error: {str(e)}")
-            return source_text.split()[0]  # Ultimate fallback
-
-    @staticmethod
-    def subsequent_mask(size: int) -> torch.Tensor:
-        """
-        Create a mask for subsequent positions to prevent attending to future tokens.
-
-        :param size: Size of the mask (sequence length)
-        :return: Mask tensor of shape (1, size, size)
-        """
-        attn_shape = (1, size, size)
-        subsequent_mask = torch.triu(torch.ones(attn_shape), diagonal=1).type(torch.uint8)
-        return subsequent_mask == 0
-
-    def save_model(self) -> None:
-        """
-        Save the model's state dictionary to a file.
-        """
-        path = Path(__file__).parent.parent.parent / "model" / "model.pt"
-=======
     def save_model(self, name) -> None:
         path = Path(__file__).parent.parent.parent / "model" / name
->>>>>>> ff80b54d
         torch.save(self.state_dict(), path)